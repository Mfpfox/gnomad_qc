--- conflicted
+++ resolved
@@ -5,15 +5,6 @@
 from typing import Any, List, Tuple
 
 import hail as hl
-<<<<<<< HEAD
-from gnomad.resources.grch38 import (clinvar, lcr_intervals, clinvar_pathogenic,
-                                     purcell_5k_intervals, telomeres_and_centromeres)
-from gnomad.sample_qc.ancestry import (assign_population_pcs,
-                                       run_pca_with_relateds)
-from gnomad.sample_qc.filtering import (compute_qc_metrics_residuals,
-                                        compute_stratified_metrics_filter,
-                                        compute_stratified_sample_qc)
-=======
 
 from gnomad.assessment.sanity_checks import compare_row_counts
 from gnomad.resources.grch38.reference_data import (
@@ -28,7 +19,6 @@
     compute_stratified_metrics_filter,
     compute_stratified_sample_qc,
 )
->>>>>>> a1524677
 from gnomad.sample_qc.pipeline import annotate_sex, get_qc_mt
 from gnomad.sample_qc.relatedness import (
     compute_related_samples_to_drop,
@@ -52,24 +42,6 @@
 from gnomad_qc.v3.resources.annotations import freq, get_info, last_END_position
 from gnomad_qc.v3.resources.basics import get_gnomad_v3_mt
 from gnomad_qc.v3.resources.meta import meta, meta_tsv_path, project_meta
-<<<<<<< HEAD
-from gnomad_qc.v3.resources.sample_qc import (ancestry_pca_eigenvalues,
-                                              ancestry_pca_loadings,
-                                              ancestry_pca_scores,
-                                              sample_clinvar_count,
-                                              get_sample_qc,
-                                              hard_filtered_samples,
-                                              pc_relate_pca_scores,
-                                              pca_related_samples_to_drop,
-                                              pca_samples_rankings,
-                                              picard_metrics, pop, pop_rf_path,
-                                              pop_tsv_path, qc,
-                                              regressed_metrics, relatedness,
-                                              release_related_samples_to_drop,
-                                              release_samples_rankings,
-                                              sample_inbreeding, sex,
-                                              stratified_metrics)
-=======
 from gnomad_qc.v3.resources.sample_qc import (
     ancestry_pca_eigenvalues,
     ancestry_pca_loadings,
@@ -93,16 +65,12 @@
     sex,
     stratified_metrics,
 )
->>>>>>> a1524677
 
 
 logging.basicConfig(format="%(levelname)s (%(name)s %(lineno)s): %(message)s")
 logger = logging.getLogger("sample_qc")
 logger.setLevel(logging.INFO)
 
-<<<<<<< HEAD
-SUBSETS = ["non_topmed", "controls_and_biobanks", "non_neuro", "non_v2", "non_cancer", "tgp", "hgdp"]
-=======
 SUBSETS = [
     "non_topmed",
     "controls_and_biobanks",
@@ -115,7 +83,6 @@
 """
 Default list of subsets to include in the sample QC meta HT from the project meta HT
 """
->>>>>>> a1524677
 
 
 def compute_sample_qc() -> hl.Table:
@@ -126,7 +93,6 @@
     :rtype: hl.Table
     """
     logger.info("Computing sample QC")
-
     mt = filter_to_autosomes(
         get_gnomad_v3_mt(
             split=True,
@@ -134,10 +100,6 @@
             remove_hard_filtered_samples=False,
         )
     )
-<<<<<<< HEAD
-    mt = mt.filter_rows(~hl.is_defined(telomeres_and_centromeres.ht()[mt.locus]) & (hl.len(mt.alleles) > 1))
-    mt = mt.select_entries('GT')
-=======
     mt = mt.select_entries("GT")
 
     # Filter reference blocks
@@ -151,7 +113,6 @@
         filter_segdup=False,
         filter_telomeres_and_centromeres=True,
     )
->>>>>>> a1524677
 
     sample_qc_ht = compute_stratified_sample_qc(
         mt,
@@ -201,19 +162,12 @@
 
     # Filter MT to bi-allelic SNVs that are found in the v2 QC and p5k HT
     mt = mt.filter_rows(
-<<<<<<< HEAD
-        (hl.len(mt.alleles) == 2) &
-        hl.is_snp(mt.alleles[0], mt.alleles[1]) &
-        (qc_sites[mt.locus].alleles == mt.alleles)
-
-=======
         (hl.len(mt.alleles) == 2)
         & hl.is_snp(mt.alleles[0], mt.alleles[1])
         & (qc_sites[mt.locus].alleles == mt.alleles)
     )
     mt = mt.checkpoint(
         "gs://gnomad-tmp/gnomad_v3_qc_mt_v2_sites_dense.mt", overwrite=True
->>>>>>> a1524677
     )
     mt = mt.naive_coalesce(5000)
     mt = mt.checkpoint(
@@ -241,9 +195,6 @@
     return qc_mt
 
 
-<<<<<<< HEAD
-def compute_hard_filters(cov_threshold: int, include_sex_filter: bool = True) -> hl.Table:
-=======
 def compute_hard_filters(
     cov_threshold: int = 15,
     max_n_snp: float = 3.75e6,
@@ -274,7 +225,6 @@
     :return: Table of hard filtered samples
     :rtype: hl.Table
     """
->>>>>>> a1524677
     ht = get_gnomad_v3_mt(remove_hard_filtered_samples=False).cols()
     hard_filters = dict()
 
@@ -295,30 +245,6 @@
     hard_filters["low_coverage"] = cov_ht[ht.key].chr20_mean_dp < cov_threshold
 
     # Remove extreme raw bi-allelic sample QC outliers
-<<<<<<< HEAD
-    # These were determined by visual inspection of the metrics in gs://gnomad/sample_qc/  v3_genomes_sample_qc.ipynb
-    bi_allelic_qc_struct = get_sample_qc('bi-allelic').ht()[ht.key]
-    hard_filters['bad_qc_metrics'] = (
-            (bi_allelic_qc_struct.sample_qc.n_snp > 3.75e6) |
-            (bi_allelic_qc_struct.sample_qc.n_snp < 2.4e6) |
-            (bi_allelic_qc_struct.sample_qc.n_singleton > 1e5) |
-            (bi_allelic_qc_struct.sample_qc.r_het_hom_var > 3.3)
-    )
-
-    # Remove samples that fail picard metric thresholds, percents are not divided by 100, e.g. 5% == 5.00, %5 != 0.05
-    picard_ht = picard_metrics.ht()[ht.key]
-    hard_filters['contamination'] = picard_ht.bam_metrics.freemix > 5.00
-    hard_filters['chimera'] = picard_ht.bam_metrics.pct_chimeras > 5.00
-    hard_filters['insert_size'] = picard_ht.bam_metrics.median_insert_size < 250
-    # Removing picard coverage filter in favor of chrom 20 low coverage filter above, these filters were redundant
-    # hard_filters['coverage'] = picard_ht.bam_metrics.mean_coverage < 15
-
-    if include_sex_filter:
-        # Remove samples with ambiguous sex assignments
-        sex_ht = sex.ht()[ht.key]
-        hard_filters['ambiguous_sex'] = (sex_ht.sex_karyotype == 'ambiguous')
-        hard_filters['sex_aneuploidy'] = ~hl.set({'ambiguous', 'XX', 'XY'}).contains(sex_ht.sex_karyotype)
-=======
     # These were determined by visual inspection of the metrics
     bi_allelic_qc_struct = get_sample_qc("bi_allelic").ht()[ht.key]
     hard_filters["bad_qc_metrics"] = (
@@ -337,7 +263,6 @@
     hard_filters["insert_size"] = (
         picard_ht.bam_metrics.median_insert_size < min_median_insert_size
     )
->>>>>>> a1524677
 
     if include_sex_filter:
         # Remove samples with ambiguous sex assignments
@@ -481,15 +406,9 @@
     :rtype: hl.Table
     """
     project_ht = project_meta.ht()
-    project_ht = project_ht.annotate(exclude=hl.if_else(hl.is_missing(project_ht.exclude), False, project_ht.exclude))
     project_ht = project_ht.select(
-<<<<<<< HEAD
-        'releasable',
-        'exclude',
-=======
         "releasable",
         "exclude",
->>>>>>> a1524677
         chr20_mean_dp=sex.ht()[project_ht.key].chr20_mean_dp,
         filtered=hl.or_else(
             hl.len(hard_filtered_samples.ht()[project_ht.key].hard_filters) > 0, False
@@ -512,13 +431,8 @@
     project_ht = project_ht.order_by(
         project_ht.filtered,
         hl.desc(project_ht.releasable & ~project_ht.exclude),
-<<<<<<< HEAD
-        hl.desc(project_ht.chr20_mean_dp)
-    ).add_index(name='rank')
-=======
         hl.desc(project_ht.chr20_mean_dp),
     ).add_index(name="rank")
->>>>>>> a1524677
 
     return project_ht.key_by("s").select("filtered", "rank")
 
@@ -541,16 +455,12 @@
     if not include_unreleasable_samples:
         logger.info("Excluding unreleasable samples for PCA.")
         samples_to_drop = samples_to_drop.union(
-<<<<<<< HEAD
-            qc_mt.filter_cols(~project_meta.ht()[qc_mt.col_key].releasable | project_meta.ht()[qc_mt.col_key].exclude).cols().select()
-=======
             qc_mt.filter_cols(
                 ~project_meta.ht()[qc_mt.col_key].releasable
                 | project_meta.ht()[qc_mt.col_key].exclude
             )
             .cols()
             .select()
->>>>>>> a1524677
         )
     else:
         logger.info("Including unreleasable samples for PCA")
@@ -559,19 +469,11 @@
 
 
 def assign_pops(
-<<<<<<< HEAD
-        min_prob: float,
-        include_unreleasable_samples: bool,
-        max_mislabeled_training_samples: int = 50,  # TODO: Think about this parameter and add it to assign_population_pcs. Maybe should be a fraction? fraction per pop?
-        n_pcs: int = 16,
-        withhold_prob: float = None,
-=======
     min_prob: float,
     include_unreleasable_samples: bool,
     max_mislabeled_training_samples: int = 50,  # TODO: Think about this parameter and add it to assign_population_pcs. Maybe should be a fraction? fraction per pop?
     n_pcs: int = 16,
     withhold_prop: float = None,
->>>>>>> a1524677
 ) -> Tuple[hl.Table, Any]:
     """
     Use a random forest model to assign global population labels based on the results from `assign_pca`.
@@ -607,20 +509,12 @@
     pop_pca_scores_ht = pop_pca_scores_ht.annotate(
         training_pop_all=pop_pca_scores_ht.training_pop
     )
-<<<<<<< HEAD
-    if withhold_prob:
-        pop_pca_scores_ht = pop_pca_scores_ht.annotate(
-            training_pop=hl.or_missing(
-                hl.is_defined(pop_pca_scores_ht.training_pop) & hl.rand_bool(1.0-withhold_prob),
-                pop_pca_scores_ht.training_pop
-=======
     if withhold_prop:
         pop_pca_scores_ht = pop_pca_scores_ht.annotate(
             training_pop=hl.or_missing(
                 hl.is_defined(pop_pca_scores_ht.training_pop)
                 & hl.rand_bool(1.0 - withhold_prop),
                 pop_pca_scores_ht.training_pop,
->>>>>>> a1524677
             )
         )
 
@@ -632,23 +526,8 @@
         )
     )
 
-    pcs = list(range(n_pcs))
-    pcs = hl.literal(pcs)
     pop_ht, pops_rf_model = assign_population_pcs(
         pop_pca_scores_ht,
-<<<<<<< HEAD
-        pc_cols=pcs.map(lambda x: pop_pca_scores_ht.scores[x]),
-        known_col='training_pop',
-        min_prob=min_prob
-    )
-
-    n_mislabeled_samples = pop_ht.aggregate(hl.agg.count_where(pop_ht.training_pop != pop_ht.pop))
-    pop_ht = pop_ht.annotate(training_pop_all=pop_pca_scores_ht[pop_ht.key].training_pop_all)
-    known_pop_removal_iter = 1
-    while n_mislabeled_samples > max_mislabeled_training_samples:
-        known_pop_removal_iter += 1
-        logger.info(f"Found {n_mislabeled_samples} samples labeled differently from their known pop. Re-running without.")
-=======
         pc_cols=pop_pca_scores_ht.scores[:n_pcs],
         known_col="training_pop",
         min_prob=min_prob,
@@ -666,24 +545,15 @@
         logger.info(
             f"Found {n_mislabeled_samples} samples labeled differently from their known pop. Re-running without."
         )
->>>>>>> a1524677
 
         pop_ht = pop_ht[pop_pca_scores_ht.key]
         pop_pca_scores_ht = pop_pca_scores_ht.annotate(
             training_pop=hl.or_missing(
-<<<<<<< HEAD
-                (pop_ht.training_pop == pop_ht.pop),
-                pop_pca_scores_ht.training_pop
-            ),
-            training_pop_all=hl.or_missing(
-                hl.is_missing(pop_ht.training_pop) | (pop_ht.training_pop == pop_ht.pop),
-=======
                 (pop_ht.training_pop == pop_ht.pop), pop_pca_scores_ht.training_pop
             ),
             training_pop_all=hl.or_missing(
                 hl.is_missing(pop_ht.training_pop)
                 | (pop_ht.training_pop == pop_ht.pop),
->>>>>>> a1524677
                 pop_pca_scores_ht.training_pop_all,
             ),
         ).persist()
@@ -698,15 +568,6 @@
 
         pop_ht, pops_rf_model = assign_population_pcs(
             pop_pca_scores_ht,
-<<<<<<< HEAD
-            pc_cols=pcs.map(lambda x: pop_pca_scores_ht.scores[x]),
-            known_col='training_pop',
-            min_prob=min_prob
-        )
-        pop_ht = pop_ht.annotate(training_pop_all=pop_pca_scores_ht[pop_ht.key].training_pop_all)
-
-        n_mislabeled_samples = pop_ht.aggregate(hl.agg.count_where(pop_ht.training_pop != pop_ht.pop))
-=======
             pc_cols=pop_pca_scores_ht.scores[:n_pcs],
             known_col="training_pop",
             min_prob=min_prob,
@@ -728,27 +589,10 @@
     )
     if withhold_prop:
         pop_ht = pop_ht.annotate_globals(withhold_prop=withhold_prop)
->>>>>>> a1524677
-
-    pop_ht = pop_ht.annotate_globals(
-        min_prob=min_prob,
-        include_unreleasable_samples=include_unreleasable_samples,
-        max_mislabeled_training_samples=max_mislabeled_training_samples,
-        known_pop_removal_iterations=known_pop_removal_iter,
-        n_pcs=n_pcs,
-    )
-    if withhold_prob:
-        pop_ht = pop_ht.annotate_globals(withhold_prob=withhold_prob)
 
     return pop_ht, pops_rf_model
 
 
-<<<<<<< HEAD
-def apply_stratified_filters(sample_qc_ht, filtering_qc_metrics: List[str]) -> hl.Table:
-    logger.info("Computing stratified QC metrics filters using metrics: " + ", ".join(filtering_qc_metrics))
-    sample_qc_ht = sample_qc_ht.annotate(
-        qc_pop=pop.ht()[sample_qc_ht.key].pop
-=======
 def apply_stratified_filters(
     sample_qc_ht: hl.Table, filtering_qc_metrics: List[str]
 ) -> hl.Table:
@@ -776,9 +620,7 @@
     sample_qc_ht = sample_qc_ht.annotate(qc_pop=pop.ht()[sample_qc_ht.key].pop)
     sample_qc_ht = sample_qc_ht.filter(
         hl.is_missing(hard_filtered_samples.ht()[sample_qc_ht.key])
->>>>>>> a1524677
-    )
-    sample_qc_ht = sample_qc_ht.filter(hl.is_missing(hard_filtered_samples.ht()[sample_qc_ht.key]))
+    )
     stratified_metrics_ht = compute_stratified_metrics_filter(
         sample_qc_ht,
         qc_metrics={
@@ -791,15 +633,6 @@
 
 
 def apply_regressed_filters(
-<<<<<<< HEAD
-        sample_qc_ht,
-        filtering_qc_metrics: List[str],
-        include_unreleasable_samples: bool,
-        n_pcs: int = 16,
-) -> hl.Table:
-    project_ht = project_meta.ht()
-    project_ht = project_ht.annotate(exclude=hl.if_else(hl.is_missing(project_ht.exclude), False, project_ht.exclude))
-=======
     sample_qc_ht: hl.Table,
     filtering_qc_metrics: List[str],
     include_unreleasable_samples: bool,
@@ -823,7 +656,6 @@
     :rtype: hl.Table
     """
     project_ht = project_meta.ht()
->>>>>>> a1524677
     sample_qc_ht = sample_qc_ht.select(
         **sample_qc_ht.sample_qc,
         **ancestry_pca_scores(include_unreleasable_samples).ht()[sample_qc_ht.key],
@@ -834,23 +666,6 @@
         ht=sample_qc_ht,
         pc_scores=sample_qc_ht.scores[:n_pcs],
         qc_metrics={metric: sample_qc_ht[metric] for metric in filtering_qc_metrics},
-<<<<<<< HEAD
-        regression_sample_inclusion_expr=sample_qc_ht.releasable & ~sample_qc_ht.exclude
-    )
-    residuals_ht = residuals_ht.filter(hl.is_missing(hard_filtered_samples.ht()[residuals_ht.key]))
-    stratified_metrics_ht = compute_stratified_metrics_filter(
-        ht=residuals_ht,
-        qc_metrics=dict(residuals_ht.row_value),
-        metric_threshold={'n_singleton_residual': (100.0, 8.0), 'r_het_hom_var_residual': (100.0, 4.0)}
-    )
-
-    residuals_ht = residuals_ht.annotate(
-        **stratified_metrics_ht[residuals_ht.key]
-    )
-    residuals_ht = residuals_ht.annotate_globals(
-        **stratified_metrics_ht.index_globals(),
-        n_pcs=n_pcs,
-=======
         regression_sample_inclusion_expr=sample_qc_ht.releasable
         & ~sample_qc_ht.exclude,
     )
@@ -869,26 +684,17 @@
     residuals_ht = residuals_ht.annotate(**stratified_metrics_ht[residuals_ht.key])
     residuals_ht = residuals_ht.annotate_globals(
         **stratified_metrics_ht.index_globals(), n_pcs=n_pcs,
->>>>>>> a1524677
     )
 
     return residuals_ht
 
 
-<<<<<<< HEAD
-# Move to gnomad_methods and update UKBB
 def get_relatedness_set_ht(relatedness_ht: hl.Table) -> hl.Table:
     """
-    Parses relatedness Table to get every relationship (except UNRELATED) per sample.
-    Returns Table keyed by sample with all sample relationships in a set.
-=======
-def get_relatedness_set_ht(relatedness_ht: hl.Table) -> hl.Table:
-    """
     Parse relatedness Table to get every relationship (except UNRELATED) per sample.
 
     Return Table keyed by sample with all sample relationships in a set.
 
->>>>>>> a1524677
     :param Table relatedness_ht: Table with inferred relationship information output by pc_relate.
         Keyed by sample pair (i, j).
     :return: Table keyed by sample (s) with all relationships annotated as a set.
@@ -910,12 +716,8 @@
     relationship_set: hl.expr.SetExpression,
 ) -> hl.expr.builders.CaseBuilder:
     """
-<<<<<<< HEAD
-    Returns case statement to populate relatedness filters in sample_filters struct
-=======
     Return case statement to populate relatedness filters in sample_filters struct
 
->>>>>>> a1524677
     :param hl.expr.BooleanExpression hard_filtered_expr: Boolean for whether sample was hard filtered.
     :param str relationship: Relationship to check for. One of DUPLICATE_OR_TWINS, PARENT_CHILD, or SIBLINGS.
     :param hl.expr.SetExpression relationship_set: Set containing all possible relationship strings for sample.
@@ -930,24 +732,6 @@
     )
 
 
-<<<<<<< HEAD
-def compare_row_counts(ht1: hl.Table, ht2: hl.Table) -> bool:
-    """
-    Checks if row counts in two Tables are the same
-    :param Table ht1: First Table to be checked
-    :param Table ht2: Second Table to be checked
-    :return: Whether the row counts are the same
-    :rtype: bool
-    """
-    r_count1 = ht1.count()
-    r_count2 = ht2.count()
-    logger.info(f"{r_count1} rows in left table; {r_count2} rows in right table")
-    return r_count1 == r_count2
-
-
-def join_tables(
-        left_ht: hl.Table, left_key: str, right_ht: hl.Table, right_key: str, join_type: str
-=======
 def join_tables(
     left_ht: hl.Table,
     left_key: str,
@@ -955,29 +739,17 @@
     right_key: str,
     join_type: str,
     sample_count_match: bool = True,
->>>>>>> a1524677
 ) -> hl.Table:
     """
     Joins left and right tables using specified keys and join types and returns result.
 
     Also prints warning if sample counts are not the same.
-<<<<<<< HEAD
-=======
-
->>>>>>> a1524677
+
     :param Table left_ht: Left Table to be joined
     :param str left_key: Key of left Table
     :param Table right_ht: Right Table to be joined
     :param str right_key: Key of right Table
     :param str join_type: Type of join
-<<<<<<< HEAD
-    :return: Table with annotations
-    :rtype: Table
-    """
-    sample_count_match = compare_row_counts(left_ht, right_ht)
-    if not sample_count_match:
-        logger.warning("Sample counts in left and right tables do not match!")
-=======
     :param bool sample_count_match: Are the sample counts expected to match in the tables
     :return: Table with annotations
     :rtype: Table
@@ -1004,81 +776,10 @@
                 "Join type is not an outer join so some samples will be filtered!"
             )
 
->>>>>>> a1524677
     return left_ht.key_by(left_key).join(right_ht.key_by(right_key), how=join_type)
 
 
 def generate_metadata(regressed_metrics_outlier: bool = True) -> hl.Table:
-<<<<<<< HEAD
-    logging_statement = "Reading in {} and joining with meta HT"
-
-    logger.info("Loading metadata file with subset, age, and releasable information to begin creation of the meta HT")
-    left_ht = get_gnomad_v3_mt(remove_hard_filtered_samples=False).cols()
-    right_ht = project_meta.ht()
-    right_ht = right_ht.annotate(exclude=hl.if_else(hl.is_missing(right_ht.exclude), False, right_ht.exclude))
-
-    logger.info(f"There are {right_ht.count()} in the project metadata HT and {left_ht.count()} in the callset MT")
-    mt_s_in_meta = left_ht.semi_join(right_ht).count()
-    logger.info(f"There are {mt_s_in_meta} samples in both the project metadata HT and the callset MT")
-    left_ht.anti_join(right_ht).show()
-    right_ht.anti_join(left_ht).show()
-
-    if mt_s_in_meta != left_ht.count():
-        logger.warning("Not all samples in callset MT are found in the project meta HT")
-
-    right_ht = right_ht.annotate(
-        non_cancer=~right_ht.s.contains('TCGA'),
-        non_v2=~right_ht.v2_release,
-        non_neuro=~right_ht.neuro_case & ~(right_ht.neuro_cohort & hl.is_missing(right_ht.case_control)),
-        non_topmed=~right_ht.topmed,
-    )
-    right_ht = right_ht.annotate(
-        project_meta=hl.struct(**right_ht.row.drop(*(SUBSETS + ["s"]))),
-        subsets=hl.struct(**{x: right_ht[x] for x in SUBSETS})
-    ).select("project_meta", "subsets")  # control subset??
-    left_ht = join_tables(left_ht, "s", right_ht.select_globals(), "s", "right")
-
-    # TODO: Make release and releasable and exclude top level?
-    logger.info(logging_statement.format("picard metric HT"))
-    right_ht = picard_metrics.ht()
-    right_ht = right_ht.select("bam_metrics")
-    left_ht = join_tables(left_ht, "s", right_ht, "s", "left")
-
-    logger.info(logging_statement.format("sex HT"))
-    right_ht = sex.ht()
-    right_ht = right_ht.transmute(
-        impute_sex_stats=hl.struct(
-            **{x: right_ht[x]
-               for x in ["f_stat", "n_called", "expected_homs", "observed_homs"]
-               }
-        )
-    )
-
-    # Create struct for join
-    right_ht = right_ht.transmute(
-        sex_imputation=hl.struct(**right_ht.row.drop("s"))
-    ).select("sex_imputation")
-    right_ht = right_ht.select_globals(
-        sex_imputation_ploidy_cutoffs=right_ht.globals
-    )
-    left_ht = join_tables(left_ht, "s", right_ht, "s", "right")
-
-    logger.info(logging_statement.format("sample QC HT"))
-    right_ht = get_sample_qc("bi_allelic").ht()
-    # Remove annotations that cannot be computed from the sparse format
-    right_ht = right_ht.annotate(
-        **{
-            x: right_ht[x].drop('n_called', 'n_not_called', 'n_filtered', 'call_rate')
-            for x in right_ht.row_value
-        }
-    )
-    left_ht = join_tables(left_ht, "s", right_ht, "s", "right")
-
-    logger.info(logging_statement.format("population PCA HT"))
-    right_ht = pop.ht()
-    right_ht = right_ht.select_globals(
-        population_inference_pca_metrics=right_ht.globals
-=======
     """
     Pull all sample QC information together in one Table.
 
@@ -1229,15 +930,8 @@
     logger.info("Adding relatedness globals (cutoffs)")
     left_ht = left_ht.annotate_globals(
         relatedness_inference_cutoffs=hl.struct(**relatedness_ht.index_globals())
->>>>>>> a1524677
-    )
-    right_ht = right_ht.transmute(population_inference=hl.struct(**right_ht.row.drop("s"))).select('population_inference')
-    left_ht = join_tables(left_ht, "s", right_ht, "s", "outer")
-
-<<<<<<< HEAD
-    logger.info(
-        "Reading hard filters HT, renaming hard filters struct to sample_filters, and joining with meta HT"
-=======
+    )
+
     logger.info(logging_statement.format("outlier HT"))
     if regressed_metrics_outlier:
         right_ht = regressed_metrics.ht()
@@ -1248,34 +942,13 @@
         outlier_detection_metrics=hl.struct(
             **right_ht.index_globals(), used_regressed_metrics=regressed_metrics_outlier
         )
->>>>>>> a1524677
-    )
-    right_ht = hard_filtered_samples.ht()
-    left_ht = join_tables(left_ht, "s", right_ht, "s", "outer")
-
-<<<<<<< HEAD
-    # Change sample_filters to a struct
-    ex_right_ht = right_ht.explode(right_ht.hard_filters)
-    hard_filters = ex_right_ht.aggregate(hl.agg.collect_as_set(ex_right_ht.hard_filters))
-    left_ht = left_ht.transmute(
-        sample_filters=hl.struct(
-            **{
-                v: hl.if_else(
-                    hl.is_defined(left_ht.hard_filters),
-                    left_ht.hard_filters.contains(v),
-                    False,
-                )
-                for v in hard_filters
-            },
-            hard_filters=left_ht.hard_filters,
-            hard_filtered=hl.if_else(hl.is_defined(left_ht.hard_filters) & (hl.len(left_ht.hard_filters) > 0), True, False)
-=======
+    )
+
     left_ht = join_tables(left_ht, "s", right_ht, "s", "outer")
     left_ht = left_ht.transmute(
         sample_filters=left_ht.sample_filters.annotate(
             **{x: left_ht[x] for x in left_ht.row if x.startswith("fail_")},
             qc_metrics_filters=left_ht.qc_metrics_filters,
->>>>>>> a1524677
         )
     )
     if regressed_metrics_outlier:
@@ -1285,118 +958,6 @@
             )
         )
 
-<<<<<<< HEAD
-    logger.info(
-        "Reading in PCA related samples to drop HT and preparing to annotate meta HT's sample_filter struct with relatedness booleans"
-    )
-    related_samples_to_drop_ht = pca_related_samples_to_drop.ht()
-    release_related_samples_to_drop_ht = release_related_samples_to_drop.ht()
-    relatedness_ht = get_relatedness_set_ht(relatedness.ht())
-    related_samples_to_drop_ht = related_samples_to_drop_ht.annotate(
-        relationships=relatedness_ht[related_samples_to_drop_ht.s].relationships
-    )
-    release_related_samples_to_drop_ht = release_related_samples_to_drop_ht.annotate(
-        relationships=relatedness_ht[release_related_samples_to_drop_ht.s].relationships
-    )
-
-    # Annotating meta HT with related filter booleans
-    # Any sample that is hard filtered will have missing values for these bools
-    # Any sample that was filtered for relatedness will have True for sample_filters.related
-    # If a filtered related sample had a relationship with a higher degree than second-degree (duplicate, parent-child, sibling),
-    # that filter will also be True
-    left_ht = left_ht.annotate(
-        sample_filters=left_ht.sample_filters.annotate(
-            release_related=hl.if_else(
-                left_ht.sample_filters.hard_filtered,
-                hl.null(hl.tbool),
-                hl.is_defined(release_related_samples_to_drop_ht[left_ht.key]),
-            ),
-            release_duplicate=get_relationship_filter_expr(
-                left_ht.sample_filters.hard_filtered,
-                DUPLICATE_OR_TWINS,
-                release_related_samples_to_drop_ht[left_ht.key].relationships,
-            ),
-            release_parent_child=get_relationship_filter_expr(
-                left_ht.sample_filters.hard_filtered,
-                PARENT_CHILD,
-                release_related_samples_to_drop_ht[left_ht.key].relationships,
-            ),
-            release_sibling=get_relationship_filter_expr(
-                left_ht.sample_filters.hard_filtered,
-                SIBLINGS,
-                release_related_samples_to_drop_ht[left_ht.key].relationships,
-            ),
-            all_samples_related=hl.if_else(
-                left_ht.sample_filters.hard_filtered,
-                hl.null(hl.tbool),
-                hl.is_defined(related_samples_to_drop_ht[left_ht.key]),
-            ),
-            all_samples_duplicate=get_relationship_filter_expr(
-                left_ht.sample_filters.hard_filtered,
-                DUPLICATE_OR_TWINS,
-                related_samples_to_drop_ht[left_ht.key].relationships,
-            ),
-            all_samples_parent_child=get_relationship_filter_expr(
-                left_ht.sample_filters.hard_filtered,
-                PARENT_CHILD,
-                related_samples_to_drop_ht[left_ht.key].relationships,
-            ),
-            all_samples_sibling=get_relationship_filter_expr(
-                left_ht.sample_filters.hard_filtered,
-                SIBLINGS,
-                related_samples_to_drop_ht[left_ht.key].relationships,
-            ),
-        )
-    )
-    left_ht = left_ht.annotate(
-        relatedness_inference=hl.struct(
-            relationships=relatedness_ht[left_ht.s].relationships,
-        )
-    )
-
-    logger.info("Adding relatedness globals (cutoffs)")
-    left_ht = left_ht.annotate_globals(
-        relatedness_inference_cutoffs=hl.struct(
-            **relatedness_ht.index_globals()
-        )
-    )
-
-    logger.info(logging_statement.format("outlier HT"))
-    if regressed_metrics_outlier:
-        right_ht = regressed_metrics.ht()
-    else:
-        right_ht = stratified_metrics.ht()
-
-    right_ht = right_ht.select_globals(
-        outlier_detection_metrics=hl.struct(
-            **right_ht.index_globals(),
-            used_regressed_metrics=regressed_metrics_outlier
-        )
-    )
-
-    left_ht = join_tables(left_ht, "s", right_ht, "s", "outer")
-    left_ht = left_ht.transmute(
-        sample_filters=left_ht.sample_filters.annotate(
-            **{x: left_ht[x] for x in left_ht.row if x.startswith('fail_')},
-            qc_metrics_filters=left_ht.qc_metrics_filters
-        )
-    )
-    if regressed_metrics_outlier:
-        left_ht = left_ht.transmute(
-            sample_qc=left_ht.sample_qc.annotate(
-                **{x: left_ht[x] for x in left_ht.row if x.endswith('_residual')},
-            )
-        )
-
-    logger.info("Annotating high_quality field")
-    left_ht = left_ht.annotate(
-        high_quality=~left_ht.sample_filters.hard_filtered & (hl.len(left_ht.sample_filters.qc_metrics_filters) == 0)
-    )
-
-    logger.info("Annotating releasable field")
-    left_ht = left_ht.annotate(
-        release=left_ht.project_meta.releasable & left_ht.high_quality & ~left_ht.project_meta.exclude & ~left_ht.sample_filters.release_related
-=======
     logger.info("Annotating high_quality field")
     left_ht = left_ht.annotate(
         high_quality=~left_ht.sample_filters.hard_filtered
@@ -1409,7 +970,6 @@
         & left_ht.high_quality
         & ~left_ht.project_meta.exclude
         & ~left_ht.sample_filters.release_related
->>>>>>> a1524677
     ).persist()
 
     logger.info(
@@ -1433,50 +993,11 @@
     if args.impute_sex:
         compute_sex().write(sex.path, overwrite=args.overwrite)
     elif args.reannotate_sex:
-<<<<<<< HEAD
-        # Copy HT to temp location to overwrite annotation
-        sex_ht = sex.ht().checkpoint('gs://gnomad-tmp/sex_ht_checkpoint.ht', overwrite=True)
-        hard_filter_ht = compute_hard_filters(args.min_cov, include_sex_filter=False)
-        # Copy HT to temp location because it uses sex_ht for chr20 coverage
-        hard_filter_ht = hard_filter_ht.checkpoint('gs://gnomad-tmp/hardfilter_checkpoint.ht', overwrite=True)
-        x_ploidy_cutoff, y_ploidy_cutoff = get_ploidy_cutoffs(
-            sex_ht.filter(hl.is_missing(hard_filter_ht[sex_ht.key])),
-            f_stat_cutoff=0.5
-        )
-        x_ploidy_cutoffs = hl.struct(
-            upper_x = args.upper_x if args.upper_x else x_ploidy_cutoff[0],
-            lower_xx = args.lower_xx if args.lower_xx else x_ploidy_cutoff[1][0],
-            upper_xx = args.upper_xx if args.upper_xx else x_ploidy_cutoff[1][1],
-            lower_xxx = args.lower_xxx if args.lower_xxx else x_ploidy_cutoff[2]
-        )
-        y_ploidy_cutoffs=hl.struct(
-            lower_y = args.lower_y if args.lower_y else y_ploidy_cutoff[0][0],
-            upper_y = args.upper_y if args.upper_y else y_ploidy_cutoff[0][1],
-            lower_yy = args.lower_yy if args.lower_yy else y_ploidy_cutoff[1]
-        )
-        sex_ht = sex_ht.annotate(
-            **get_sex_expr(
-                sex_ht.chrX_ploidy,
-                sex_ht.chrY_ploidy,
-                (x_ploidy_cutoffs['upper_x'],
-                (x_ploidy_cutoffs['lower_xx'], x_ploidy_cutoffs['upper_xx']),
-                x_ploidy_cutoffs['lower_xxx']),
-                ((y_ploidy_cutoffs['lower_y'], y_ploidy_cutoffs['upper_y']),
-                y_ploidy_cutoffs['lower_yy'])
-            )
-        )
-        sex_ht = sex_ht.annotate_globals(
-            x_ploidy_cutoffs=x_ploidy_cutoffs,
-            y_ploidy_cutoffs=y_ploidy_cutoffs,
-        )
-        sex_ht.write(sex.path, overwrite=args.overwrite)
-=======
         reannotate_sex(
             args.min_cov,
             (args.upper_x, (args.lower_xx, args.upper_xx), args.lower_xxx),
             ((args.lower_y, args.upper_y), args.lower_yy),
         ).write(sex.path, overwrite=args.overwrite)
->>>>>>> a1524677
 
     if args.compute_hard_filters:
         compute_hard_filters(args.min_cov).write(
@@ -1488,18 +1009,6 @@
 
     if args.run_pc_relate or args.reannotate_relatedness:
         if args.run_pc_relate:
-<<<<<<< HEAD
-            logger.info('Running PC-Relate')
-            logger.warning("PC-relate requires SSDs and doesn't work with preemptible workers!")
-            qc_mt = qc.mt()
-            eig, scores, _ = hl.hwe_normalized_pca(qc_mt.GT, k=10, compute_loadings=False)
-            scores = scores.checkpoint(pc_relate_pca_scores.path, overwrite=args.overwrite, _read_if_exists=not args.overwrite)
-            relatedness_ht = hl.pc_relate(qc_mt.GT, min_individual_maf=0.01, scores_expr=scores[qc_mt.col_key].scores,
-                                         block_size=4096, min_kinship=0.05, statistics='all')
-
-        else:
-            relatedness_ht = relatedness.ht().checkpoint('gs://gnomad-tmp/relatedness_ht_checkpoint.ht', overwrite=True)  # Copy HT to temp location to overwrite annotation
-=======
             logger.info("Running PC-Relate")
             logger.warning(
                 "PC-relate requires SSDs and doesn't work with preemptible workers!"
@@ -1526,7 +1035,6 @@
             relatedness_ht = relatedness.ht().checkpoint(
                 "gs://gnomad-tmp/relatedness_ht_checkpoint.ht", overwrite=True
             )  # Copy HT to temp location to overwrite annotation
->>>>>>> a1524677
         relatedness_ht = relatedness_ht.annotate(
             relationship=get_relationship_expr(
                 kin_expr=relatedness_ht.kin,
@@ -1565,27 +1073,6 @@
             relatedness.ht(),
             rank_ht,
             args.second_degree_kin_cutoff,
-<<<<<<< HEAD
-            filtered_samples=filtered_samples
-        )
-        samples_to_drop = samples_to_drop.key_by(s=samples_to_drop.s.s)
-        samples_to_drop.checkpoint(pca_related_samples_to_drop.path, overwrite=args.overwrite, _read_if_exists=not args.overwrite)
-        pop_pca_eigenvalues, pop_pca_scores_ht, pop_pca_loadings_ht = run_pca(args.include_unreleasable_samples, args.n_pcs, samples_to_drop)
-        pop_pca_scores_ht.write(ancestry_pca_scores(args.include_unreleasable_samples).path, overwrite=args.overwrite)
-        pop_pca_loadings_ht.write(ancestry_pca_loadings(args.include_unreleasable_samples).path, overwrite=args.overwrite)
-        with hl.utils.hadoop_open('gs://gnomad/sample_qc/ht/genomes_v3.1/gnomad_v3.1_eigenvalues.txt', mode='w') as f:  # TODO: add this path to resources
-            f.write(",".join([str(x) for x in pop_pca_eigenvalues]))
-
-    if args.assign_pops:
-        n_pcs = args.pop_n_pcs
-        pop_ht, pops_rf_model = assign_pops(args.min_pop_prob, args.include_unreleasable_samples, n_pcs=n_pcs, withhold_prob=args.withhold_prob)
-        pop_ht = pop_ht.checkpoint(pop.path, overwrite=args.overwrite, _read_if_exists=not args.overwrite)
-        pop_ht.transmute(
-            **{f'PC{i + 1}': pop_ht.pca_scores[i] for i in range(0, n_pcs)}
-        ).export(pop_tsv_path())
-
-        with hl.hadoop_open(pop_rf_path(), 'wb') as out:
-=======
             filtered_samples=filtered_samples,
         )
         samples_to_drop = samples_to_drop.key_by(s=samples_to_drop.s.s)
@@ -1636,7 +1123,6 @@
         ).export(pop_tsv_path())
 
         with hl.hadoop_open(pop_rf_path(), "wb") as out:
->>>>>>> a1524677
             pickle.dump(pops_rf_model, out)
 
     if args.calculate_inbreeding:
@@ -1661,51 +1147,6 @@
 
     if args.calculate_clinvar:
         mt = get_gnomad_v3_mt(
-<<<<<<< HEAD
-            split=True,
-            key_by_locus_and_alleles=True,
-            remove_hard_filtered_samples=True
-        )
-        clinvar_struct = clinvar.ht()[mt.row_key]
-        mt = mt.filter_rows(hl.is_defined(clinvar_struct))
-        mt = mt.checkpoint("gs://gnomad-tmp/clinvar_variants.mt", overwrite=True)
-        clinvar_path_struct = clinvar_pathogenic.ht()[mt.row_key]
-        mt = mt.annotate_rows(clinvar_path=hl.is_defined(clinvar_path_struct))
-        clinvar_sample_ht = mt.annotate_cols(
-            n_clinvar=hl.agg.count_where(mt.GT.is_non_ref()),
-            n_clinvar_path=hl.agg.count_where(mt.GT.is_non_ref() & mt.clinvar_path),
-        ).cols().select("n_clinvar_path", "n_clinvar")
-        clinvar_sample_ht.write(sample_clinvar_count.path, overwrite=args.overwrite)
-
-    if args.apply_stratified_filters:
-        filtering_qc_metrics = args.filtering_qc_metrics.split(",")
-        sample_qc_ht = get_sample_qc('bi_allelic').ht()
-
-        if "inbreeding" in filtering_qc_metrics:
-            inbreeding_ht = sample_inbreeding.ht()[sample_qc_ht.key]
-            sample_qc_ht = sample_qc_ht.annotate(sample_qc=sample_qc_ht.sample_qc.annotate(inbreeding=inbreeding_ht.inbreeding.f_stat))
-
-        apply_stratified_filters(
-            sample_qc_ht,
-            filtering_qc_metrics,
-        ).write(stratified_metrics.path, overwrite=args.overwrite)
-
-    if args.apply_regressed_filters:
-        n_pcs = args.regress_n_pcs
-        filtering_qc_metrics = args.filtering_qc_metrics.split(",")
-        sample_qc_ht = get_sample_qc('bi_allelic').ht()
-
-        if "inbreeding" in filtering_qc_metrics:
-            inbreeding_ht = sample_inbreeding.ht()[sample_qc_ht.key]
-            sample_qc_ht = sample_qc_ht.annotate(sample_qc=sample_qc_ht.sample_qc.annotate(inbreeding=inbreeding_ht.inbreeding.f_stat))
-
-        apply_regressed_filters(
-            sample_qc_ht,
-            filtering_qc_metrics,
-            args.include_unreleasable_samples,
-            n_pcs,
-        ).write(regressed_metrics.path, overwrite=args.overwrite)
-=======
             split=True, key_by_locus_and_alleles=True, remove_hard_filtered_samples=True
         )
         clinvar_ht = clinvar.ht()
@@ -1746,7 +1187,6 @@
             apply_stratified_filters(sample_qc_ht, filtering_qc_metrics,).write(
                 stratified_metrics.path, overwrite=args.overwrite
             )
->>>>>>> a1524677
 
     if args.compute_related_samples_to_drop:
         rank_ht = compute_sample_rankings(use_qc_metrics_filters=True)
@@ -1762,38 +1202,21 @@
         )  # TODO: don't localize once hail bug is fixed
         print(filtered_samples)
         relatedness_ht = relatedness.ht()
-<<<<<<< HEAD
-        relatedness_ht = relatedness_ht.key_by(i=relatedness_ht.i.s, j=relatedness_ht.j.s)
-=======
         relatedness_ht = relatedness_ht.key_by(
             i=relatedness_ht.i.s, j=relatedness_ht.j.s
         )
->>>>>>> a1524677
         samples_to_drop = compute_related_samples_to_drop(
             relatedness_ht,
             rank_ht,
             args.second_degree_kin_cutoff,
-<<<<<<< HEAD
-            filtered_samples=filtered_samples
-=======
             filtered_samples=filtered_samples,
         )
         samples_to_drop.write(
             release_related_samples_to_drop.path, overwrite=args.overwrite
->>>>>>> a1524677
         )
 
     if args.generate_metadata:
         meta_ht = generate_metadata(args.regressed_metrics_outlier)
-<<<<<<< HEAD
-        meta_ht.checkpoint(meta.path, overwrite=args.overwrite, _read_if_exists=not args.overwrite)
-        n_pcs = meta_ht.aggregate(hl.agg.min(hl.len(meta_ht.population_inference.pca_scores)))
-
-        meta_ht = meta_ht.annotate(
-            population_inference=meta_ht.population_inference.transmute(**{f'PC{i + 1}': meta_ht.population_inference.pca_scores[i] for i in range(n_pcs)}),
-            hard_filters=hl.or_missing(hl.len(meta_ht.sample_filters.hard_filters) > 0, hl.delimit(meta_ht.sample_filters.hard_filters)),
-            qc_metrics_filters=hl.or_missing(hl.len(meta_ht.sample_filters.qc_metrics_filters) > 0, hl.delimit(meta_ht.sample_filters.qc_metrics_filters))
-=======
         meta_ht.checkpoint(
             meta.path, overwrite=args.overwrite, _read_if_exists=not args.overwrite
         )
@@ -1816,32 +1239,12 @@
                 hl.len(meta_ht.sample_filters.qc_metrics_filters) > 0,
                 hl.delimit(meta_ht.sample_filters.qc_metrics_filters),
             ),
->>>>>>> a1524677
         )
         meta_ht.flatten().export(meta_tsv_path())
 
 
 if __name__ == "__main__":
     parser = argparse.ArgumentParser()
-<<<<<<< HEAD
-    parser.add_argument('--overwrite', help='Overwrite all data from this subset (default: False)', action='store_true')
-    parser.add_argument('--sample_qc', help='Assigns pops from PCA', action='store_true')
-    parser.add_argument('--impute_sex', help='Runs sex imputation. Also runs sex karyotyping annotation.', action='store_true')
-    parser.add_argument('--reannotate_sex', help='Runs the sex karyotyping annotations again, without re-computing sex imputation metrics.', action='store_true')
-    parser.add_argument('--upper_x', help="Upper cutoff for single X", type=float)
-    parser.add_argument('--lower_xx', help="Lower cutoff for double X", type=float)
-    parser.add_argument('--upper_xx', help="Upper cutoff for double X", type=float)
-    parser.add_argument('--lower_xxx', help="Lower cutoff for triple X", type=float)
-    parser.add_argument('--lower_y', help="Lower cutoff for single Y", type=float)
-    parser.add_argument('--upper_y', help="Upper cutoff for single Y", type=float)
-    parser.add_argument('--lower_yy', help="Lower cutoff for double Y", type=float)
-    parser.add_argument('--compute_hard_filters', help='Computes samples to be hard-filtered', action='store_true')
-    parser.add_argument('--min_cov', help="Minimum coverage for inclusion when computing hard-filters", default=15, type=int)
-    parser.add_argument('--compute_samples_ranking', help='Computes global samples ranking based on hard-filters, releasable and coverage.', action='store_true')
-    parser.add_argument('--compute_qc_mt', help='Creates the QC MT based on liftover of v2 QC and Purcell 5k sites', action='store_true')
-    parser.add_argument('--run_pc_relate', help='Run PC-relate', action='store_true')
-    parser.add_argument('--reannotate_relatedness', help='Runs the relatedness annotation without re-running pc-relate', action='store_true')
-=======
     parser.add_argument(
         "--overwrite",
         help="Overwrite all data from this subset (default: False)",
@@ -1894,7 +1297,6 @@
         help="Runs the relatedness annotation without re-running pc-relate",
         action="store_true",
     )
->>>>>>> a1524677
     parser.add_argument(
         "--first_degree_kin_thresholds",
         help="First degree kinship threshold for filtering a pair of samples with a first degree relationship. \
@@ -1919,28 +1321,6 @@
         Full siblings should have an IBD0 = 0.25.",
         default=0.05,
     )
-<<<<<<< HEAD
-    parser.add_argument('--compute_related_samples_to_drop', help='Flags related samples to drop', action='store_true')
-    parser.add_argument('--min_related_hard_filter', help='Minimum number of relateds to have to get hard-filterd', default=50, type=int)
-    parser.add_argument('--run_pca', help='Compute PCA', action='store_true')
-    parser.add_argument('--n_pcs', help='Number of PCs to compute for ancestry PCA', default=30, type=int)
-    parser.add_argument('--include_unreleasable_samples', help='Includes unreleasable samples for computing PCA', action='store_true')
-    parser.add_argument('--assign_pops', help='Assigns pops from PCA', action='store_true')
-    parser.add_argument('--pop_n_pcs', help='Number of PCs to use for ancestry assignment', default=16, type=int)
-    parser.add_argument('--min_pop_prob', help='Minimum RF prob for pop assignment', default=0.75, type=float)
-    parser.add_argument('--withhold_prob', help='Minimum RF prob for pop assignment', type=float)
-    parser.add_argument('--calculate_inbreeding', help='Calculate sample level inbreeding', action='store_true')
-    parser.add_argument('--calculate_clinvar', help='Calculate counts of ClinVar and ClinVar P/LP variants per sample', action='store_true')
-    parser.add_argument('--filtering_qc_metrics', help="List of QC metrics for filtering.", default=",".join([
-        'n_snp', 'n_singleton', 'r_ti_tv', 'r_insertion_deletion', 'n_insertion', 'n_deletion', 'r_het_hom_var',
-        'n_transition', 'n_transversion',
-    ]))  # used in v3 'n_het', 'n_hom_var',
-    parser.add_argument('--apply_stratified_filters', help="Compute per pop filtering.", action='store_true')
-    parser.add_argument('--apply_regressed_filters', help='Computes qc_metrics adjusted for pop.', action='store_true')
-    parser.add_argument('--regress_n_pcs', help='Number of PCs to use for qc metric regressions', default=10, type=int)
-    parser.add_argument('--generate_metadata', help='Generates the metadata HT.', action='store_true')
-    parser.add_argument('--regressed_metrics_outlier', help='Should metadata HT use regression outlier model.', action='store_true')
-=======
     parser.add_argument(
         "--compute_related_samples_to_drop",
         help="Flags related samples to drop",
@@ -2035,6 +1415,5 @@
         help="Should metadata HT use regression outlier model.",
         action="store_true",
     )
->>>>>>> a1524677
 
     main(parser.parse_args())