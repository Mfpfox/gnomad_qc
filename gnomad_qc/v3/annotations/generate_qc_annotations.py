import argparse
import logging
from typing import List

import hail as hl

from gnomad.sample_qc.relatedness import generate_trio_stats_expr
from gnomad.utils.annotations import add_variant_type, annotate_adj, get_adj_expr, get_lowqual_expr
from gnomad.utils.filtering import filter_to_autosomes
from gnomad.utils.slack import slack_notifications
from gnomad.utils.sparse_mt import (
    get_as_info_expr,
    get_site_info_expr,
    INFO_INT32_SUM_AGG_FIELDS,
    INFO_SUM_AGG_FIELDS,
    split_info_annotation,
    split_lowqual_annotation
)
from gnomad.utils.vcf import ht_to_vcf_mt
from gnomad.utils.vep import vep_or_lookup_vep
from gnomad_qc.slack_creds import slack_token
from gnomad_qc.v3.resources.annotations import (
    allele_data,
    fam_stats,
    get_info,
    info_vcf_path,
    qc_ac,
    vep
)
from gnomad_qc.v3.resources.basics import get_gnomad_v3_mt
from gnomad_qc.v3.resources.meta import trios
from gnomad_qc.v3.resources.variant_qc import get_transmitted_singleton_vcf_path

logging.basicConfig(
    format="%(asctime)s (%(name)s %(lineno)s): %(message)s",
    datefmt="%m/%d/%Y %I:%M:%S %p",
)
logger = logging.getLogger(__name__)
logger.setLevel(logging.INFO)


def compute_info() -> hl.Table:
    """
    Computes a HT with the typical GATK AS and site-level info fields as well as ACs and lowqual fields.

    Note that this table doesn't split multi-allelic sites.

    :return: Table with info fields
    :rtype: Table
    """
    mt = get_gnomad_v3_mt(
        key_by_locus_and_alleles=True, remove_hard_filtered_samples=False
    )

    mt = mt.filter_rows((hl.len(mt.alleles) > 1))
    mt = mt.transmute_entries(**mt.gvcf_info)
    mt = mt.annotate_rows(alt_alleles_range_array=hl.range(1, hl.len(mt.alleles)))

    # Compute AS and site level info expr
    # Note that production defaults have changed:
    # For new releases, the `RAWMQ_andDP` field replaces the `RAW_MQ` and `MQ_DP` fields
    info_expr = get_site_info_expr(
        mt,
        sum_agg_fields=INFO_SUM_AGG_FIELDS + ["RAW_MQ"],
        int32_sum_agg_fields=INFO_INT32_SUM_AGG_FIELDS + ["MQ_DP"],
        array_sum_agg_fields=["SB"],
    )
    info_expr = info_expr.annotate(
        **get_as_info_expr(
            mt,
            sum_agg_fields=INFO_SUM_AGG_FIELDS + ["RAW_MQ"],
            int32_sum_agg_fields=INFO_INT32_SUM_AGG_FIELDS + ["MQ_DP"],
            array_sum_agg_fields=["SB"],
        )
    )

    # Add AC and AC_raw:
    # First compute ACs for each non-ref allele, grouped by adj
    grp_ac_expr = hl.agg.array_agg(
        lambda ai: hl.agg.filter(
            mt.LA.contains(ai),
            hl.agg.group_by(
                get_adj_expr(mt.LGT, mt.GQ, mt.DP, mt.LAD),
                hl.agg.sum(
                    mt.LGT.one_hot_alleles(mt.LA.map(lambda x: hl.str(x)))[
                        mt.LA.index(ai)
                    ]
                ),
            ),
        ),
        mt.alt_alleles_range_array,
    )

    # Then, for each non-ref allele, compute
    # AC as the adj group
    # AC_raw as the sum of adj and non-adj groups
    info_expr = info_expr.annotate(
        AC_raw=grp_ac_expr.map(lambda i: hl.int32(i.get(True, 0) + i.get(False, 0))),
        AC=grp_ac_expr.map(lambda i: hl.int32(i.get(True, 0))),
    )

    # Annotating raw MT with pab max
    info_expr = info_expr.annotate(
        AS_pab_max=hl.agg.array_agg(
            lambda ai: hl.agg.filter(
                mt.LA.contains(ai) & mt.LGT.is_het(),
<<<<<<< HEAD
                hl.agg.max(hl.binom_test(mt.LAD[1], hl.sum(mt.LAD), 0.5, "two-sided")),
=======
                hl.agg.max(hl.binom_test(mt.LAD[mt.LA.index(ai)], hl.sum(mt.LAD), 0.5, "two-sided")),
>>>>>>> a1524677
            ),
            mt.alt_alleles_range_array,
        )
    )

    info_ht = mt.select_rows(info=info_expr).rows()

    # Add lowqual flag
    info_ht = info_ht.annotate(
        lowqual=get_lowqual_expr(
            info_ht.alleles,
            info_ht.info.QUALapprox,
            # The indel het prior used for gnomad v3 was 1/10k bases (phred=40).
            # This value is usually 1/8k bases (phred=39).
            indel_phred_het_prior=40,
        ),
        AS_lowqual=get_lowqual_expr(
            info_ht.alleles, info_ht.info.AS_QUALapprox, indel_phred_het_prior=40
        ),
    )

    return info_ht.naive_coalesce(7500)


def split_info() -> hl.Table:
    """
    Generates an info table that splits multi-allelic sites from the multi-allelic info table.

    :return: Info table with split multi-allelics
    :rtype: Table
    """
    info_ht = get_info(split=False).ht()

    # Create split version
    info_ht = hl.split_multi(info_ht)

    info_ht = info_ht.annotate(
        info=info_ht.info.annotate(
            **split_info_annotation(info_ht.info, info_ht.a_index),
        ),
        AS_lowqual=split_lowqual_annotation(info_ht.AS_lowqual, info_ht.a_index),
    )
    return info_ht


<<<<<<< HEAD
def generate_allele_data(mt: hl.MatrixTable) -> hl.Table:
    """
    Writes bi-allelic sites MT with the following annotations:
     - allele_data (nonsplit_alleles, has_star, variant_type, and n_alt_alleles)
    :param MatrixTable mt: Full unsplit MT
    :return: Table with allele data annotations
    :rtype: Table
    """
    ht = mt.rows().select()
=======
def generate_allele_data(ht: hl.Table) -> hl.Table:
    """
    Returns bi-allelic sites HT with the following annotations:
     - allele_data (nonsplit_alleles, has_star, variant_type, and n_alt_alleles)

    :param Table ht: Full unsplit HT
    :return: Table with allele data annotations
    :rtype: Table
    """
    ht = ht.select()
>>>>>>> a1524677
    allele_data = hl.struct(
        nonsplit_alleles=ht.alleles, has_star=hl.any(lambda a: a == "*", ht.alleles)
    )
    ht = ht.annotate(allele_data=allele_data.annotate(**add_variant_type(ht.alleles)))

    ht = hl.split_multi_hts(ht)
    ht = ht.filter(hl.len(ht.alleles) > 1)
    allele_type = (
        hl.case()
        .when(hl.is_snp(ht.alleles[0], ht.alleles[1]), "snv")
        .when(hl.is_insertion(ht.alleles[0], ht.alleles[1]), "ins")
        .when(hl.is_deletion(ht.alleles[0], ht.alleles[1]), "del")
        .default("complex")
    )
    ht = ht.annotate(
        allele_data=ht.allele_data.annotate(
            allele_type=allele_type, was_mixed=ht.allele_data.variant_type == "mixed"
        )
    )
    return ht


def generate_ac(mt: hl.MatrixTable) -> hl.Table:
    """
    Creates Table containing allele counts per variant.

    Returns table containing the following annotations:
        - `ac_qc_samples_raw`: Allele count of high quality samples
        - `ac_qc_samples_unrelated_raw`: Allele count of high quality unrelated samples
        - `ac_release_samples_raw`: Allele count of release samples
        - `ac_qc_samples_adj`: Allele count of high quality samples after adj filtering
        - `ac_qc_samples_unrelated_adj`: Allele count of high quality unrelated samples after adj filtering
        - `ac_release_samples_adj`: Allele count of release samples after adj filtering

    :param mt: Input MatrixTable
    :return: Table containing allele counts
    """
    mt = mt.filter_cols(mt.meta.high_quality)
    mt = mt.filter_rows(hl.len(mt.alleles) > 1)
    mt = annotate_adj(mt)
    mt = mt.annotate_rows(
        ac_qc_samples_raw=hl.agg.sum(mt.GT.n_alt_alleles()),
        ac_qc_samples_unrelated_raw=hl.agg.filter(~mt.meta.sample_filters.all_samples_related, hl.agg.sum(mt.GT.n_alt_alleles())),
        ac_release_samples_raw=hl.agg.filter(mt.meta.release, hl.agg.sum(mt.GT.n_alt_alleles())),
        ac_qc_samples_adj=hl.agg.filter(mt.adj, hl.agg.sum(mt.GT.n_alt_alleles())),
        ac_qc_samples_unrelated_adj=hl.agg.filter(~mt.meta.sample_filters.all_samples_related & mt.adj, hl.agg.sum(mt.GT.n_alt_alleles())),
        ac_release_samples_adj=hl.agg.filter(mt.meta.release & mt.adj, hl.agg.sum(mt.GT.n_alt_alleles())),
    )
    return mt.rows()


def generate_fam_stats(
        mt: hl.MatrixTable,
        fam_file: str
) -> hl.Table:
    """
    Calculate transmission and de novo mutation statistics using trios in the dataset.

    :param mt: Input MatrixTable
    :param fam_file: path to text file containing trio pedigree
    :return: Table containing trio stats
    """
    # Load Pedigree data and filter MT to samples present in any of the trios
    ped = hl.Pedigree.read(fam_file, delimiter="\t")
    fam_ht = hl.import_fam(fam_file, delimiter="\t")
    fam_ht = fam_ht.annotate(
        fam_members=[fam_ht.id, fam_ht.pat_id, fam_ht.mat_id]
    )
    fam_ht = fam_ht.explode('fam_members', name='s')
    fam_ht = fam_ht.key_by('s').select().distinct()

    mt = mt.filter_cols(hl.is_defined(fam_ht[mt.col_key]))
    logger.info(f"Generating family stats using {mt.count_cols()} samples from {len(ped.trios)} trios.")

    mt = filter_to_autosomes(mt)
    mt = annotate_adj(mt)
    mt = mt.select_entries('GT', 'GQ', 'AD', 'END', 'adj')
    mt = hl.experimental.densify(mt)
    mt = mt.filter_rows(hl.len(mt.alleles) == 2)
    mt = hl.trio_matrix(mt, pedigree=ped, complete_trios=True)
    trio_adj = (mt.proband_entry.adj & mt.father_entry.adj & mt.mother_entry.adj)

    ht = mt.select_rows(
        **generate_trio_stats_expr(
            mt,
            transmitted_strata={
                'raw': True,
                'adj': trio_adj
            },
            de_novo_strata={
                'raw': True,
                'adj': trio_adj,
            },
            proband_is_female_expr=mt.is_female
        )
    ).rows()

    return ht.filter(
        ht.n_de_novos_raw + ht.n_transmitted_raw + ht.n_untransmitted_raw > 0
    )


def export_transmitted_singletons_vcf():
    """
    Exports the transmitted singleton Table to a VCF.

    :return: None
    """
    qc_ac_ht = qc_ac.ht()

    for transmission_confidence in ['raw', 'adj']:
        ts_ht = qc_ac_ht.filter(
            (fam_stats.ht()[qc_ac_ht.key][f'n_transmitted_{transmission_confidence}'] == 1) &
            (qc_ac_ht.ac_qc_samples_raw == 2)
        )

        ts_ht = ts_ht.annotate(
            s=hl.null(hl.tstr)
        )

        ts_mt = ts_ht.to_matrix_table_row_major(columns=['s'], entry_field_name='s')
        ts_mt = ts_mt.filter_cols(False)
        hl.export_vcf(ts_mt, get_transmitted_singleton_vcf_path(transmission_confidence), tabix=True)


<<<<<<< HEAD
def run_vep() -> hl.Table:
    def get_mt_partitions(mt_path: str) -> List[hl.Interval]:
        """
        This function loads the partitioning from a given MT.
        Note that because it relies on hardcoded paths within the MT that are still in flux,
        it isn't guaranteed to work on future versions of the MT format.

        :param str mt_path: MT path
        :return: MT partitions
        :rtype: List of Interval
        """
        logger.info(f'Reading partitions for {mt_path}')
        import json
        from os import path
        mt = hl.read_matrix_table(mt_path)
        with hl.hadoop_open(path.join(mt_path, 'rows', 'rows', 'metadata.json.gz')) as f:
            intervals_json = json.load(f)['jRangeBounds']
            return hl.tarray(hl.tinterval(hl.tstruct(locus=mt.locus.dtype)))._convert_from_json(intervals_json)

    ht = get_gnomad_v3_mt(key_by_locus_and_alleles=True, remove_hard_filtered_samples=False).rows()
    ht = ht.filter(hl.len(ht.alleles) > 1)
    ht = hl.split_multi_hts(ht)
    ht = hl.vep(ht)
    ht = ht.annotate_globals(version='v101')
=======
def run_vep(vep_version: str = "101") -> hl.Table:
    """
    Returns a table with a VEP annotation for each variant in the raw MatrixTable.

    :param vep_version: Version of VEPed context Table to use in `vep_or_lookup_vep`
    :return: VEPed Table
    """
    ht = get_gnomad_v3_mt(key_by_locus_and_alleles=True, remove_hard_filtered_samples=False).rows()
    ht = ht.filter(hl.len(ht.alleles) > 1)
    ht = hl.split_multi_hts(ht)
    ht = vep_or_lookup_vep(ht, vep_version=vep_version)
    ht = ht.annotate_globals(version=f'v{vep_version}')
>>>>>>> a1524677

    return ht


def main(args):
    hl.init(default_reference='GRCh38', log='/qc_annotations.log')

    if args.compute_info:
        compute_info().write(get_info(split=False).path, overwrite=args.overwrite)

    if args.split_info:
        split_info().write(get_info(split=True).path, overwrite=args.overwrite)

    if args.export_info_vcf:
        info_ht = get_info(split=False).ht()
        hl.export_vcf(ht_to_vcf_mt(info_ht), info_vcf_path())

    if args.generate_allele_data:
        mt = get_gnomad_v3_mt(key_by_locus_and_alleles=True)
<<<<<<< HEAD
        generate_allele_data(mt).write(allele_data.path, overwrite=args.overwrite)
=======
        generate_allele_data(mt.rows()).write(allele_data.path, overwrite=args.overwrite)
>>>>>>> a1524677

    if args.generate_ac:  # TODO: compute AC and qc_AC as part of compute_info
        mt = get_gnomad_v3_mt(key_by_locus_and_alleles=True, samples_meta=True)
        mt = hl.experimental.sparse_split_multi(mt, filter_changed_loci=True)

        ht = generate_ac(mt).checkpoint('gs://gnomad-tmp/ac_tmp.ht', overwrite=args.overwrite, _read_if_exists=not args.overwrite)
        ht.repartition(10000, shuffle=False).write(qc_ac.path, overwrite=args.overwrite)

    if args.generate_fam_stats:
        mt = get_gnomad_v3_mt(key_by_locus_and_alleles=True, samples_meta=True)
        mt = hl.experimental.sparse_split_multi(mt, filter_changed_loci=True)
        fam_stats_ht = generate_fam_stats(mt, trios.path)
        fam_stats_ht = fam_stats_ht.checkpoint('gs://gnomad-tmp/fam_stats_tmp.ht', overwrite=args.overwrite, _read_if_exists=not args.overwrite)
        fam_stats_ht = fam_stats_ht.repartition(10000, shuffle=False)
        fam_stats_ht.write(fam_stats.path, overwrite=args.overwrite)

    if args.export_transmitted_singletons_vcf:
        export_transmitted_singletons_vcf()

    if args.vep:
        run_vep(vep_version=args.vep_version).write(vep.path, overwrite=args.overwrite)


if __name__ == '__main__':
    parser = argparse.ArgumentParser()
    parser.add_argument('--compute_info', help='Computes info HT', action='store_true')
    parser.add_argument('--split_info', help='Splits info HT', action='store_true')
    parser.add_argument('--export_info_vcf', help='Export info as VCF', action='store_true')
    parser.add_argument("--generate_allele_data", help="Calculates allele data", action="store_true")
    parser.add_argument('--generate_ac', help='Creates a table with ACs for QC, unrelated QC and release samples (raw and adj)', action='store_true')
    parser.add_argument('--generate_fam_stats', help='Creates a table with transmitted allele counts and de novo counts.', action='store_true')
    parser.add_argument('--vep', help='Generates vep annotations.', action='store_true')
    parser.add_argument('--vep_version', help='Version of VEPed context Table to use in vep_or_lookup_vep', action='store_true', default="101")
    parser.add_argument('--export_transmitted_singletons_vcf', help='Exports transmitted singletons to VCF files.', action='store_true')
    parser.add_argument('--slack_channel', help='Slack channel to post results and notifications to.')
    parser.add_argument('--overwrite', help='Overwrite data', action='store_true')
    args = parser.parse_args()

    if args.slack_channel:
        with slack_notifications(slack_token, args.slack_channel):
            main(args)
    else:
        main(args)<|MERGE_RESOLUTION|>--- conflicted
+++ resolved
@@ -104,11 +104,7 @@
         AS_pab_max=hl.agg.array_agg(
             lambda ai: hl.agg.filter(
                 mt.LA.contains(ai) & mt.LGT.is_het(),
-<<<<<<< HEAD
-                hl.agg.max(hl.binom_test(mt.LAD[1], hl.sum(mt.LAD), 0.5, "two-sided")),
-=======
                 hl.agg.max(hl.binom_test(mt.LAD[mt.LA.index(ai)], hl.sum(mt.LAD), 0.5, "two-sided")),
->>>>>>> a1524677
             ),
             mt.alt_alleles_range_array,
         )
@@ -154,17 +150,6 @@
     return info_ht
 
 
-<<<<<<< HEAD
-def generate_allele_data(mt: hl.MatrixTable) -> hl.Table:
-    """
-    Writes bi-allelic sites MT with the following annotations:
-     - allele_data (nonsplit_alleles, has_star, variant_type, and n_alt_alleles)
-    :param MatrixTable mt: Full unsplit MT
-    :return: Table with allele data annotations
-    :rtype: Table
-    """
-    ht = mt.rows().select()
-=======
 def generate_allele_data(ht: hl.Table) -> hl.Table:
     """
     Returns bi-allelic sites HT with the following annotations:
@@ -175,7 +160,6 @@
     :rtype: Table
     """
     ht = ht.select()
->>>>>>> a1524677
     allele_data = hl.struct(
         nonsplit_alleles=ht.alleles, has_star=hl.any(lambda a: a == "*", ht.alleles)
     )
@@ -262,7 +246,7 @@
         **generate_trio_stats_expr(
             mt,
             transmitted_strata={
-                'raw': True,
+                'raw': None,
                 'adj': trio_adj
             },
             de_novo_strata={
@@ -301,32 +285,6 @@
         hl.export_vcf(ts_mt, get_transmitted_singleton_vcf_path(transmission_confidence), tabix=True)
 
 
-<<<<<<< HEAD
-def run_vep() -> hl.Table:
-    def get_mt_partitions(mt_path: str) -> List[hl.Interval]:
-        """
-        This function loads the partitioning from a given MT.
-        Note that because it relies on hardcoded paths within the MT that are still in flux,
-        it isn't guaranteed to work on future versions of the MT format.
-
-        :param str mt_path: MT path
-        :return: MT partitions
-        :rtype: List of Interval
-        """
-        logger.info(f'Reading partitions for {mt_path}')
-        import json
-        from os import path
-        mt = hl.read_matrix_table(mt_path)
-        with hl.hadoop_open(path.join(mt_path, 'rows', 'rows', 'metadata.json.gz')) as f:
-            intervals_json = json.load(f)['jRangeBounds']
-            return hl.tarray(hl.tinterval(hl.tstruct(locus=mt.locus.dtype)))._convert_from_json(intervals_json)
-
-    ht = get_gnomad_v3_mt(key_by_locus_and_alleles=True, remove_hard_filtered_samples=False).rows()
-    ht = ht.filter(hl.len(ht.alleles) > 1)
-    ht = hl.split_multi_hts(ht)
-    ht = hl.vep(ht)
-    ht = ht.annotate_globals(version='v101')
-=======
 def run_vep(vep_version: str = "101") -> hl.Table:
     """
     Returns a table with a VEP annotation for each variant in the raw MatrixTable.
@@ -339,7 +297,6 @@
     ht = hl.split_multi_hts(ht)
     ht = vep_or_lookup_vep(ht, vep_version=vep_version)
     ht = ht.annotate_globals(version=f'v{vep_version}')
->>>>>>> a1524677
 
     return ht
 
@@ -359,11 +316,7 @@
 
     if args.generate_allele_data:
         mt = get_gnomad_v3_mt(key_by_locus_and_alleles=True)
-<<<<<<< HEAD
-        generate_allele_data(mt).write(allele_data.path, overwrite=args.overwrite)
-=======
         generate_allele_data(mt.rows()).write(allele_data.path, overwrite=args.overwrite)
->>>>>>> a1524677
 
     if args.generate_ac:  # TODO: compute AC and qc_AC as part of compute_info
         mt = get_gnomad_v3_mt(key_by_locus_and_alleles=True, samples_meta=True)
