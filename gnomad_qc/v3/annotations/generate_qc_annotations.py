import argparse
import logging
from typing import List

import hail as hl

from gnomad.sample_qc.relatedness import generate_trio_stats_expr
from gnomad.utils.annotations import add_variant_type, annotate_adj, get_adj_expr, get_lowqual_expr
from gnomad.utils.filtering import filter_to_autosomes
from gnomad.utils.slack import slack_notifications
<<<<<<< HEAD
from gnomad.utils.sparse_mt import *
from gnomad.utils.vcf import ht_to_vcf_mt
from gnomad.utils.vep import vep_or_lookup_vep
from gnomad_qc.slack_creds import slack_token
from gnomad_qc.v3.resources.annotations import (fam_stats, get_info,
                                                info_vcf_path, qc_ac, vep)
=======
from gnomad.utils.sparse_mt import (
    get_as_info_expr,
    get_site_info_expr,
    INFO_INT32_SUM_AGG_FIELDS,
    INFO_SUM_AGG_FIELDS,
    split_info_annotation,
    split_lowqual_annotation
)
from gnomad.utils.vcf import ht_to_vcf_mt
from gnomad.utils.vep import vep_or_lookup_vep
from gnomad_qc.slack_creds import slack_token
from gnomad_qc.v3.resources.annotations import (
    allele_data,
    fam_stats,
    get_info,
    info_vcf_path,
    qc_ac,
    vep
)
>>>>>>> 6a4a2733
from gnomad_qc.v3.resources.basics import get_gnomad_v3_mt
from gnomad_qc.v3.resources.meta import trios
from gnomad_qc.v3.resources.annotations import get_transmitted_singleton_vcf_path

logging.basicConfig(
    format="%(asctime)s (%(name)s %(lineno)s): %(message)s",
    datefmt="%m/%d/%Y %I:%M:%S %p",
)
logger = logging.getLogger(__name__)
logger.setLevel(logging.INFO)


def compute_info() -> hl.Table:
    """
    Computes a HT with the typical GATK AS and site-level info fields as well as ACs and lowqual fields.

    Note that this table doesn't split multi-allelic sites.

    :return: Table with info fields
    :rtype: Table
    """
    mt = get_gnomad_v3_mt(
        key_by_locus_and_alleles=True, remove_hard_filtered_samples=False
    )

    mt = mt.filter_rows((hl.len(mt.alleles) > 1))
    mt = mt.transmute_entries(**mt.gvcf_info)
    mt = mt.annotate_rows(alt_alleles_range_array=hl.range(1, hl.len(mt.alleles)))

    # Compute AS and site level info expr
    # Note that production defaults have changed:
    # For new releases, the `RAWMQ_andDP` field replaces the `RAW_MQ` and `MQ_DP` fields
    info_expr = get_site_info_expr(
        mt,
        sum_agg_fields=INFO_SUM_AGG_FIELDS + ["RAW_MQ"],
        int32_sum_agg_fields=INFO_INT32_SUM_AGG_FIELDS + ["MQ_DP"],
        array_sum_agg_fields=["SB"],
    )
    info_expr = info_expr.annotate(
        **get_as_info_expr(
            mt,
            sum_agg_fields=INFO_SUM_AGG_FIELDS + ["RAW_MQ"],
            int32_sum_agg_fields=INFO_INT32_SUM_AGG_FIELDS + ["MQ_DP"],
            array_sum_agg_fields=["SB"],
        )
    )

    # Add AC and AC_raw:
    # First compute ACs for each non-ref allele, grouped by adj
    grp_ac_expr = hl.agg.array_agg(
        lambda ai: hl.agg.filter(
            mt.LA.contains(ai),
            hl.agg.group_by(
                get_adj_expr(mt.LGT, mt.GQ, mt.DP, mt.LAD),
                hl.agg.sum(
                    mt.LGT.one_hot_alleles(mt.LA.map(lambda x: hl.str(x)))[
                        mt.LA.index(ai)
                    ]
                ),
            ),
        ),
        mt.alt_alleles_range_array,
    )

    # Then, for each non-ref allele, compute
    # AC as the adj group
    # AC_raw as the sum of adj and non-adj groups
    info_expr = info_expr.annotate(
        AC_raw=grp_ac_expr.map(lambda i: hl.int32(i.get(True, 0) + i.get(False, 0))),
        AC=grp_ac_expr.map(lambda i: hl.int32(i.get(True, 0))),
    )

    # Annotating raw MT with pab max
    info_expr = info_expr.annotate(
        AS_pab_max=hl.agg.array_agg(
            lambda ai: hl.agg.filter(
                mt.LA.contains(ai) & mt.LGT.is_het(),
                hl.agg.max(hl.binom_test(mt.LAD[mt.LA.index(ai)], hl.sum(mt.LAD), 0.5, "two-sided")),
            ),
            mt.alt_alleles_range_array,
        )
    )

    info_ht = mt.select_rows(info=info_expr).rows()

    # Add lowqual flag
    info_ht = info_ht.annotate(
        lowqual=get_lowqual_expr(
            info_ht.alleles,
            info_ht.info.QUALapprox,
            # The indel het prior used for gnomad v3 was 1/10k bases (phred=40).
            # This value is usually 1/8k bases (phred=39).
            indel_phred_het_prior=40,
        ),
        AS_lowqual=get_lowqual_expr(
            info_ht.alleles, info_ht.info.AS_QUALapprox, indel_phred_het_prior=40
        ),
    )

    return info_ht.naive_coalesce(7500)


def split_info() -> hl.Table:
    """
    Generates an info table that splits multi-allelic sites from the multi-allelic info table.

    :return: Info table with split multi-allelics
    :rtype: Table
    """
    info_ht = get_info(split=False).ht()

    # Create split version
    info_ht = hl.split_multi(info_ht)

    info_ht = info_ht.annotate(
        info=info_ht.info.annotate(
            **split_info_annotation(info_ht.info, info_ht.a_index),
        ),
        AS_lowqual=split_lowqual_annotation(info_ht.AS_lowqual, info_ht.a_index),
    )
    return info_ht


def generate_allele_data(ht: hl.Table) -> hl.Table:
    """
    Returns bi-allelic sites HT with the following annotations:
     - allele_data (nonsplit_alleles, has_star, variant_type, and n_alt_alleles)

    :param Table ht: Full unsplit HT
    :return: Table with allele data annotations
    :rtype: Table
    """
    ht = ht.select()
    allele_data = hl.struct(
        nonsplit_alleles=ht.alleles, has_star=hl.any(lambda a: a == "*", ht.alleles)
    )
    ht = ht.annotate(allele_data=allele_data.annotate(**add_variant_type(ht.alleles)))

    ht = hl.split_multi_hts(ht)
    ht = ht.filter(hl.len(ht.alleles) > 1)
    allele_type = (
        hl.case()
        .when(hl.is_snp(ht.alleles[0], ht.alleles[1]), "snv")
        .when(hl.is_insertion(ht.alleles[0], ht.alleles[1]), "ins")
        .when(hl.is_deletion(ht.alleles[0], ht.alleles[1]), "del")
        .default("complex")
    )
    ht = ht.annotate(
        allele_data=ht.allele_data.annotate(
            allele_type=allele_type, was_mixed=ht.allele_data.variant_type == "mixed"
        )
    )
    return ht


def generate_ac(mt: hl.MatrixTable) -> hl.Table:
    """
    Creates Table containing allele counts per variant.

    Returns table containing the following annotations:
        - `ac_qc_samples_raw`: Allele count of high quality samples
        - `ac_qc_samples_unrelated_raw`: Allele count of high quality unrelated samples
        - `ac_release_samples_raw`: Allele count of release samples
        - `ac_qc_samples_adj`: Allele count of high quality samples after adj filtering
        - `ac_qc_samples_unrelated_adj`: Allele count of high quality unrelated samples after adj filtering
        - `ac_release_samples_adj`: Allele count of release samples after adj filtering

    :param mt: Input MatrixTable
    :return: Table containing allele counts
    """
    mt = mt.filter_cols(mt.meta.high_quality)
    mt = mt.filter_rows(hl.len(mt.alleles) > 1)
    mt = annotate_adj(mt)
    mt = mt.annotate_rows(
        ac_qc_samples_raw=hl.agg.sum(mt.GT.n_alt_alleles()),
        ac_qc_samples_unrelated_raw=hl.agg.filter(~mt.meta.sample_filters.all_samples_related, hl.agg.sum(mt.GT.n_alt_alleles())),
        ac_release_samples_raw=hl.agg.filter(mt.meta.release, hl.agg.sum(mt.GT.n_alt_alleles())),
        ac_qc_samples_adj=hl.agg.filter(mt.adj, hl.agg.sum(mt.GT.n_alt_alleles())),
        ac_qc_samples_unrelated_adj=hl.agg.filter(~mt.meta.sample_filters.all_samples_related & mt.adj, hl.agg.sum(mt.GT.n_alt_alleles())),
        ac_release_samples_adj=hl.agg.filter(mt.meta.release & mt.adj, hl.agg.sum(mt.GT.n_alt_alleles())),
    )
    return mt.rows()


def generate_fam_stats(
        mt: hl.MatrixTable,
        fam_file: str
) -> hl.Table:
    """
    Calculate transmission and de novo mutation statistics using trios in the dataset.

    :param mt: Input MatrixTable
    :param fam_file: path to text file containing trio pedigree
    :return: Table containing trio stats
    """
    # Load Pedigree data and filter MT to samples present in any of the trios
    ped = hl.Pedigree.read(fam_file, delimiter="\t")
    fam_ht = hl.import_fam(fam_file, delimiter="\t")
    fam_ht = fam_ht.annotate(
        fam_members=[fam_ht.id, fam_ht.pat_id, fam_ht.mat_id]
    )
    fam_ht = fam_ht.explode('fam_members', name='s')
    fam_ht = fam_ht.key_by('s').select().distinct()

    mt = mt.filter_cols(hl.is_defined(fam_ht[mt.col_key]))
    logger.info(f"Generating family stats using {mt.count_cols()} samples from {len(ped.trios)} trios.")

    mt = filter_to_autosomes(mt)
    mt = annotate_adj(mt)
    mt = mt.select_entries('GT', 'GQ', 'AD', 'END', 'adj')
    mt = hl.experimental.densify(mt)
    mt = mt.filter_rows(hl.len(mt.alleles) == 2)
    mt = hl.trio_matrix(mt, pedigree=ped, complete_trios=True)
    trio_adj = (mt.proband_entry.adj & mt.father_entry.adj & mt.mother_entry.adj)

    ht = mt.select_rows(
        **generate_trio_stats_expr(
            mt,
            transmitted_strata={
                'raw': True,
                'adj': trio_adj
            },
            de_novo_strata={
                'raw': True,
                'adj': trio_adj,
            },
            proband_is_female_expr=mt.is_female
        )
    ).rows()

    return ht.filter(
        ht.n_de_novos_raw + ht.n_transmitted_raw + ht.n_untransmitted_raw > 0
    )


def export_transmitted_singletons_vcf():
    """
    Exports the transmitted singleton Table to a VCF.

    :return: None
    """
    qc_ac_ht = qc_ac.ht()

    for transmission_confidence in ['raw', 'adj']:
        ts_ht = qc_ac_ht.filter(
            (fam_stats.ht()[qc_ac_ht.key][f'n_transmitted_{transmission_confidence}'] == 1) &
            (qc_ac_ht.ac_qc_samples_raw == 2)
        )

        ts_ht = ts_ht.annotate(
            s=hl.null(hl.tstr)
        )

        ts_mt = ts_ht.to_matrix_table_row_major(columns=['s'], entry_field_name='s')
        ts_mt = ts_mt.filter_cols(False)
        hl.export_vcf(ts_mt, get_transmitted_singleton_vcf_path(transmission_confidence), tabix=True)


def run_vep(vep_version: str = "101") -> hl.Table:
    """
    Returns a table with a VEP annotation for each variant in the raw MatrixTable.

    :param vep_version: Version of VEPed context Table to use in `vep_or_lookup_vep`
    :return: VEPed Table
    """
    ht = get_gnomad_v3_mt(key_by_locus_and_alleles=True, remove_hard_filtered_samples=False).rows()
    ht = ht.filter(hl.len(ht.alleles) > 1)
    ht = hl.split_multi_hts(ht)
    ht = vep_or_lookup_vep(ht, vep_version=vep_version)
    ht = ht.annotate_globals(version=f'v{vep_version}')

    return ht


def main(args):
    hl.init(default_reference='GRCh38', log='/qc_annotations.log')

    if args.compute_info:
        compute_info().write(get_info(split=False).path, overwrite=args.overwrite)

    if args.split_info:
        split_info().write(get_info(split=True).path, overwrite=args.overwrite)

    if args.export_info_vcf:
        info_ht = get_info(split=False).ht()
        hl.export_vcf(ht_to_vcf_mt(info_ht), info_vcf_path())

    if args.generate_allele_data:
        mt = get_gnomad_v3_mt(key_by_locus_and_alleles=True)
        generate_allele_data(mt.rows()).write(allele_data.path, overwrite=args.overwrite)

    if args.generate_ac:  # TODO: compute AC and qc_AC as part of compute_info
        mt = get_gnomad_v3_mt(key_by_locus_and_alleles=True, samples_meta=True)
        mt = hl.experimental.sparse_split_multi(mt, filter_changed_loci=True)

        ht = generate_ac(mt).checkpoint('gs://gnomad-tmp/ac_tmp.ht', overwrite=args.overwrite, _read_if_exists=not args.overwrite)
        ht.repartition(10000, shuffle=False).write(qc_ac.path, overwrite=args.overwrite)

    if args.generate_fam_stats:
        mt = get_gnomad_v3_mt(key_by_locus_and_alleles=True, samples_meta=True)
        mt = hl.experimental.sparse_split_multi(mt, filter_changed_loci=True)
        fam_stats_ht = generate_fam_stats(mt, trios.path)
        fam_stats_ht = fam_stats_ht.checkpoint('gs://gnomad-tmp/fam_stats_tmp.ht', overwrite=args.overwrite, _read_if_exists=not args.overwrite)
        fam_stats_ht = fam_stats_ht.repartition(10000, shuffle=False)
        fam_stats_ht.write(fam_stats.path, overwrite=args.overwrite)

    if args.export_transmitted_singletons_vcf:
        export_transmitted_singletons_vcf()

    if args.vep:
        run_vep(vep_version=args.vep_version).write(vep.path, overwrite=args.overwrite)


if __name__ == '__main__':
    parser = argparse.ArgumentParser()
    parser.add_argument('--compute_info', help='Computes info HT', action='store_true')
    parser.add_argument('--split_info', help='Splits info HT', action='store_true')
    parser.add_argument('--export_info_vcf', help='Export info as VCF', action='store_true')
    parser.add_argument("--generate_allele_data", help="Calculates allele data", action="store_true")
    parser.add_argument('--generate_ac', help='Creates a table with ACs for QC, unrelated QC and release samples (raw and adj)', action='store_true')
    parser.add_argument('--generate_fam_stats', help='Creates a table with transmitted allele counts and de novo counts.', action='store_true')
    parser.add_argument('--vep', help='Generates vep annotations.', action='store_true')
    parser.add_argument('--vep_version', help='Version of VEPed context Table to use in vep_or_lookup_vep', action='store_true', default="101")
    parser.add_argument('--export_transmitted_singletons_vcf', help='Exports transmitted singletons to VCF files.', action='store_true')
    parser.add_argument('--slack_channel', help='Slack channel to post results and notifications to.')
    parser.add_argument('--overwrite', help='Overwrite data', action='store_true')
    args = parser.parse_args()

    if args.slack_channel:
        with slack_notifications(slack_token, args.slack_channel):
            main(args)
    else:
        main(args)<|MERGE_RESOLUTION|>--- conflicted
+++ resolved
@@ -8,14 +8,6 @@
 from gnomad.utils.annotations import add_variant_type, annotate_adj, get_adj_expr, get_lowqual_expr
 from gnomad.utils.filtering import filter_to_autosomes
 from gnomad.utils.slack import slack_notifications
-<<<<<<< HEAD
-from gnomad.utils.sparse_mt import *
-from gnomad.utils.vcf import ht_to_vcf_mt
-from gnomad.utils.vep import vep_or_lookup_vep
-from gnomad_qc.slack_creds import slack_token
-from gnomad_qc.v3.resources.annotations import (fam_stats, get_info,
-                                                info_vcf_path, qc_ac, vep)
-=======
 from gnomad.utils.sparse_mt import (
     get_as_info_expr,
     get_site_info_expr,
@@ -26,6 +18,7 @@
 )
 from gnomad.utils.vcf import ht_to_vcf_mt
 from gnomad.utils.vep import vep_or_lookup_vep
+
 from gnomad_qc.slack_creds import slack_token
 from gnomad_qc.v3.resources.annotations import (
     allele_data,
@@ -35,7 +28,6 @@
     qc_ac,
     vep
 )
->>>>>>> 6a4a2733
 from gnomad_qc.v3.resources.basics import get_gnomad_v3_mt
 from gnomad_qc.v3.resources.meta import trios
 from gnomad_qc.v3.resources.annotations import get_transmitted_singleton_vcf_path
