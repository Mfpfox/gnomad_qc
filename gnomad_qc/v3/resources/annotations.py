--- conflicted
+++ resolved
@@ -1,4 +1,3 @@
-<<<<<<< HEAD
 from typing import Optional
 
 from gnomad.resources.grch38.gnomad import SUBSETS
@@ -7,9 +6,6 @@
     TableResource,
     VersionedTableResource,
 )
-=======
-from gnomad.resources.resource_utils import TableResource, VersionedTableResource
->>>>>>> a1524677
 
 from gnomad_qc.v3.resources.constants import CURRENT_RELEASE, RELEASES
 
@@ -47,13 +43,9 @@
 
 
 def get_filters(
-<<<<<<< HEAD
     model_id: str,
     split: bool = True,
     finalized: bool = False,
-=======
-    model_id: str, split: bool = True, finalized: bool = False,
->>>>>>> a1524677
 ) -> VersionedTableResource:
     """
     Gets the specified VQSR filtering annotation resource.
@@ -157,8 +149,6 @@
     },
 )
 
-<<<<<<< HEAD
-
 def get_freq(
     version: str = CURRENT_RELEASE, subset: Optional[str] = None
 ) -> VersionedTableResource:
@@ -186,8 +176,8 @@
             for release in RELEASES
         },
     )
-=======
-analyst_annotations = VersionedTableResource(
+
+  analyst_annotations = VersionedTableResource(
     CURRENT_RELEASE,
     {
         release: TableResource(
@@ -196,5 +186,4 @@
         for release in RELEASES
         if release != "3.0"
     },
-)
->>>>>>> a1524677
+)