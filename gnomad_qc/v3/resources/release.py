--- conflicted
+++ resolved
@@ -1,7 +1,6 @@
 from typing import Optional
 
 from gnomad.resources.resource_utils import (
-<<<<<<< HEAD
     DataException,
     MatrixTableResource,
     VersionedMatrixTableResource,
@@ -10,20 +9,6 @@
     CURRENT_RELEASE,
     CURRENT_HGDP_TGP_RELEASE,
     HGDP_TGP_RELEASES,
-=======
-    MatrixTableResource,
-    TableResource,
-    VersionedMatrixTableResource,
-    VersionedTableResource,
-)
-
-from gnomad_qc.v3.resources.constants import CURRENT_RELEASE, RELEASES
-
-from gnomad_qc.v3.resources.constants import CURRENT_RELEASE, RELEASES
-from gnomad.resources.resource_utils import (
-    TableResource,
-    VersionedTableResource,
->>>>>>> 909c6c8d
 )
 
 
@@ -74,7 +59,73 @@
         return f"gs://gnomad/release/{release_version}/ht/gnomad.{data_type}.r{release_version}.sites.ht"
 
 
-<<<<<<< HEAD
+def hgdp_1kg_subset(dense: bool = False) -> VersionedMatrixTableResource:
+    """
+    Get the HGDP + 1KG subset release MatrixTableResource.
+
+    :param dense: If True, return the dense MT; if False, return the sparse MT
+    :return: MatrixTableResource for specific subset
+    """
+
+    return VersionedMatrixTableResource(
+        CURRENT_RELEASE,
+        {
+            release: MatrixTableResource(
+                f"gs://gnomad/release/{release}/mt/gnomad.genomes.v{release}.hgdp_1kg_subset{f'_dense' if dense else '_sparse'}.mt"
+            )
+            for release in RELEASES
+            if release != "3"
+        },
+    )
+
+
+def hgdp_1kg_subset_annotations(sample: bool = True) -> VersionedTableResource:
+    """
+    Get the HGDP + 1KG subset release sample or variant TableResource.
+
+    :param sample: If true, will return the sample annotations, otherwise will return the variant annotations
+    :return: Table resource with sample/variant annotations for the subset
+    """
+    return VersionedTableResource(
+        CURRENT_RELEASE,
+        {
+            release: TableResource(
+                f"gs://gnomad/release/{release}/ht/gnomad.genomes.v{release}.hgdp_1kg_subset{f'_sample_meta' if sample else '_variant_annotations'}.ht"
+            )
+            for release in RELEASES
+            if release != "3"
+        },
+    )
+
+
+def hgdp_1kg_subset_sample_tsv(release: str = CURRENT_RELEASE) -> str:
+    """
+    Get the path to the HGDP + 1KG subset release sample annotation text file.
+
+    :param release: Version of annotation tsv path to return
+    :return: Path to file
+    """
+    return f"gs://gnomad/release/{release}/tsv/gnomad.genomes.v{release}.hgdp_1kg_subset_sample_meta.tsv.bgz"
+
+
+def release_sites(public: bool = False) -> VersionedTableResource:
+    """
+    Retrieve versioned resource for sites-only release Table.
+
+    :param public: Determines whether release sites Table is read from public or private bucket. Defaults to private
+    :return: Sites-only release Table
+    """
+    return VersionedTableResource(
+        CURRENT_RELEASE,
+        {
+            release: TableResource(
+                path=release_ht_path(release_version=release, public=public)
+            )
+            for release in RELEASES
+        },
+    )
+
+
 def release_header_path(
     subset: Optional[str] = None, release_version: str = CURRENT_RELEASE
 ) -> str:
@@ -152,70 +203,5 @@
             )
             for release in HGDP_TGP_RELEASES
             if release != "3"
-=======
-def hgdp_1kg_subset(dense: bool = False) -> VersionedMatrixTableResource:
-    """
-    Get the HGDP + 1KG subset release MatrixTableResource.
-
-    :param dense: If True, return the dense MT; if False, return the sparse MT
-    :return: MatrixTableResource for specific subset
-    """
-
-    return VersionedMatrixTableResource(
-        CURRENT_RELEASE,
-        {
-            release: MatrixTableResource(
-                f"gs://gnomad/release/{release}/mt/gnomad.genomes.v{release}.hgdp_1kg_subset{f'_dense' if dense else '_sparse'}.mt"
-            )
-            for release in RELEASES
-            if release != "3"
-        },
-    )
-
-
-def hgdp_1kg_subset_annotations(sample: bool = True) -> VersionedTableResource:
-    """
-    Get the HGDP + 1KG subset release sample or variant TableResource.
-
-    :param sample: If true, will return the sample annotations, otherwise will return the variant annotations
-    :return: Table resource with sample/variant annotations for the subset
-    """
-    return VersionedTableResource(
-        CURRENT_RELEASE,
-        {
-            release: TableResource(
-                f"gs://gnomad/release/{release}/ht/gnomad.genomes.v{release}.hgdp_1kg_subset{f'_sample_meta' if sample else '_variant_annotations'}.ht"
-            )
-            for release in RELEASES
-            if release != "3"
-        },
-    )
-
-
-def hgdp_1kg_subset_sample_tsv(release: str = CURRENT_RELEASE) -> str:
-    """
-    Get the path to the HGDP + 1KG subset release sample annotation text file.
-
-    :param release: Version of annotation tsv path to return
-    :return: Path to file
-    """
-    return f"gs://gnomad/release/{release}/tsv/gnomad.genomes.v{release}.hgdp_1kg_subset_sample_meta.tsv.bgz"
-
-
-def release_sites(public: bool = False) -> VersionedTableResource:
-    """
-    Retrieve versioned resource for sites-only release Table.
-
-    :param public: Determines whether release sites Table is read from public or private bucket. Defaults to private
-    :return: Sites-only release Table
-    """
-    return VersionedTableResource(
-        CURRENT_RELEASE,
-        {
-            release: TableResource(
-                path=release_ht_path(release_version=release, public=public)
-            )
-            for release in RELEASES
->>>>>>> 909c6c8d
         },
     )